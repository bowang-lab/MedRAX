"""Command-line interface for the benchmarking pipeline."""

import argparse
import sys

from .llm_providers.base import LLMProvider
from .benchmarks import *
from .runner import BenchmarkRunner, BenchmarkRunConfig


def create_llm_provider(model_name: str, provider_type: str, system_prompt: str, **kwargs) -> LLMProvider:
    """Create an LLM provider based on the model name and type.
    
    Args:
        model_name (str): Name of the model
        provider_type (str): Type of provider (openai, google, openrouter, medrax)
<<<<<<< HEAD
=======
        system_prompt (str): System prompt identifier to load from file
>>>>>>> 46992dcc
        **kwargs: Additional configuration parameters
        
    Returns:
        LLMProvider: The configured LLM provider
    """
    # Lazy imports to avoid slow startup
    if provider_type == "openai":
        from .llm_providers.openai_provider import OpenAIProvider
        provider_class = OpenAIProvider
    elif provider_type == "google":
        from .llm_providers.google_provider import GoogleProvider
        provider_class = GoogleProvider
    elif provider_type == "openrouter":
        from .llm_providers.openrouter_provider import OpenRouterProvider
        provider_class = OpenRouterProvider
    elif provider_type == "medrax":
        from .llm_providers.medrax_provider import MedRAXProvider
        provider_class = MedRAXProvider
    else:
        raise ValueError(f"Unknown provider type: {provider_type}. Available: openai, google, openrouter, medrax")
    
    return provider_class(model_name, system_prompt, **kwargs)


def create_benchmark(benchmark_name: str, data_dir: str, **kwargs) -> Benchmark:
    """Create a benchmark based on the benchmark name.
    
    Args:
        benchmark_name (str): Name of the benchmark
        data_dir (str): Directory containing benchmark data
        **kwargs: Additional configuration parameters
        
    Returns:
        Benchmark: The configured benchmark
    """
    benchmark_map = {
        "rexvqa": ReXVQABenchmark,
        "chestagentbench": ChestAgentBenchBenchmark,
    }
    
    if benchmark_name not in benchmark_map:
        raise ValueError(f"Unknown benchmark: {benchmark_name}. Available: {list(benchmark_map.keys())}")
    
    benchmark_class = benchmark_map[benchmark_name]
    return benchmark_class(data_dir, **kwargs)


def run_benchmark_command(args) -> None:
    """Run a benchmark."""
    print(f"Running benchmark: {args.benchmark} with model: {args.model}")
    
    # Create LLM provider
    provider_kwargs = {}
    
    llm_provider = create_llm_provider(model_name=args.model, provider_type=args.provider, system_prompt=args.system_prompt, **provider_kwargs)
    
    # Create benchmark
    benchmark_kwargs = {}
    
    benchmark = create_benchmark(benchmark_name=args.benchmark, data_dir=args.data_dir, **benchmark_kwargs)
    
    # Create runner config
    config = BenchmarkRunConfig(
        provider_name=args.provider,
        model_name=args.model,
        benchmark_name=args.benchmark,
        output_dir=args.output_dir,
        max_questions=args.max_questions,
        temperature=args.temperature,
        top_p=args.top_p,
        max_tokens=args.max_tokens
    )
    
    # Run benchmark
    runner = BenchmarkRunner(config)
    summary = runner.run_benchmark(llm_provider, benchmark)
    
    print("\n" + "="*50)
    print("BENCHMARK COMPLETED")
    print("="*50)
    
    # Check if benchmark run was successful
    if "error" in summary:
        print(f"Error: {summary['error']}")
        return
    
    # Print results
    print(f"Model: {args.model}")
    print(f"Benchmark: {args.benchmark}")
    print(f"Total Questions: {summary['results']['total_questions']}")
    print(f"Correct Answers: {summary['results']['correct_answers']}")
    print(f"Overall Accuracy: {summary['results']['accuracy']:.2f}%")
    print(f"Total Duration: {summary['results']['total_duration']:.2f}s")
    print(f"Results saved to: {summary['results_file']}")


def main():
    """Main CLI entry point."""
    parser = argparse.ArgumentParser(description="MedRAX Benchmarking Pipeline")
    subparsers = parser.add_subparsers(dest="command", help="Available commands")
    
    # Run benchmark command
    run_parser = subparsers.add_parser("run", help="Run a benchmark evaluation")
    run_parser.add_argument("--model", required=True, 
                           help="Model name (e.g., gpt-4o, gpt-4.1-2025-04-14, gemini-2.5-pro)")
    run_parser.add_argument("--provider", required=True, 
                           choices=["openai", "google", "openrouter", "medrax"], 
                           help="LLM provider to use")
    run_parser.add_argument("--system-prompt", required=True, 
                           choices=["MEDICAL_ASSISTANT", "CHESTAGENTBENCH_PROMPT"], 
                           help="System prompt: MEDICAL_ASSISTANT (general) or CHESTAGENTBENCH_PROMPT (benchmarks)")
    run_parser.add_argument("--benchmark", required=True, 
                           choices=["rexvqa", "chestagentbench"], 
                           help="Benchmark dataset: rexvqa (radiology VQA) or chestagentbench (chest X-ray reasoning)")
    run_parser.add_argument("--data-dir", required=True, 
                           help="Directory containing benchmark data files")
    run_parser.add_argument("--output-dir", default="benchmark_results", 
                           help="Output directory for results (default: benchmark_results)")
    run_parser.add_argument("--max-questions", type=int, 
                           help="Maximum number of questions to process (default: all)")
    run_parser.add_argument("--temperature", type=float, default=0.7, 
                           help="Model temperature for response generation (default: 0.7)")
    run_parser.add_argument("--top-p", type=float, default=0.95, 
                           help="Top-p nucleus sampling parameter (default: 0.95)")
    run_parser.add_argument("--max-tokens", type=int, default=1000, 
                           help="Maximum tokens per model response (default: 1000)")
    
    run_parser.set_defaults(func=run_benchmark_command)
    
    args = parser.parse_args()
    
    if args.command is None:
        parser.print_help()
        return
    
    try:
        args.func(args)
    except Exception as e:
        print(f"Error: {e}")
        sys.exit(1)


if __name__ == "__main__":
    main() <|MERGE_RESOLUTION|>--- conflicted
+++ resolved
@@ -14,10 +14,7 @@
     Args:
         model_name (str): Name of the model
         provider_type (str): Type of provider (openai, google, openrouter, medrax)
-<<<<<<< HEAD
-=======
         system_prompt (str): System prompt identifier to load from file
->>>>>>> 46992dcc
         **kwargs: Additional configuration parameters
         
     Returns:
