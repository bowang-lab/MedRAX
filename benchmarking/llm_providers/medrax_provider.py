"""MedRAX LLM provider implementation."""

import time
import re

from .base import LLMProvider, LLMRequest, LLMResponse
from langchain_core.messages import AIMessage, HumanMessage

from medrax.rag.rag import RAGConfig
from main import initialize_agent


class MedRAXProvider(LLMProvider):
    """MedRAX LLM provider that uses the full MedRAX agent system."""

    def __init__(self, model_name: str, system_prompt: str, **kwargs):
        """Initialize MedRAX provider.
        
        Args:
            model_name (str): Base LLM model name (e.g., "gpt-4.1-2025-04-14")
            system_prompt (str): System prompt to use
            **kwargs: Additional configuration parameters
        """
        self.model_name = model_name
        self.agent = None
        self.tools_dict = None

        super().__init__(model_name, system_prompt, **kwargs)

    def _setup(self) -> None:
        """Set up MedRAX agent system."""
        try:
            print("Starting server...")

            selected_tools = [
<<<<<<< HEAD
                # "ImageVisualizerTool",  # For displaying images in the UI
                # "DicomProcessorTool",  # For processing DICOM medical image files
                # "ChestXRaySegmentationTool",  # For segmenting anatomical regions in chest X-rays
                # "LlavaMedTool",  # For multimodal medical image understanding
                # "ChestXRayGeneratorTool",  # For generating synthetic chest X-rays
                # "PythonSandboxTool",  # Add the Python sandbox tool
                
                "ChestXRayReportGeneratorTool",  # For generating medical reports from X-rays
                "MedicalRAGTool",  # For retrieval-augmented generation with medical knowledge
                # "WebBrowserTool",  # For web browsing and search capabilities
                # "XRayVQATool",  # For visual question answering on X-rays
                "TorchXRayVisionClassifierTool",  # For classifying chest X-ray images using TorchXRayVision
                "ArcPlusClassifierTool",  # For advanced chest X-ray classification using ArcPlus
                # "XRayPhraseGroundingTool",  # For locating described features in X-rays
=======
                "TorchXRayVisionClassifierTool",  # For classifying chest X-ray images using TorchXRayVision
                "ArcPlusClassifierTool",  # For advanced chest X-ray classification using ArcPlus
                "ChestXRayReportGeneratorTool",  # For generating medical reports from X-rays
                "XRayPhraseGroundingTool",  # For locating described features in X-rays
                "MedGemmaVQATool",
                # "XRayVQATool",  # For visual question answering on X-rays
                # "MedicalRAGTool",  # For retrieval-augmented generation with medical knowledge
                # "WebBrowserTool",  # For web browsing and search capabilities
                # "DuckDuckGoSearchTool",  # For privacy-focused web search using DuckDuckGo
>>>>>>> b7d29c19
            ]

            rag_config = RAGConfig(
                model="command-a-03-2025",  # Chat model for generating responses
                embedding_model="embed-v4.0",  # Embedding model for the RAG system
                rerank_model="rerank-v3.5",  # Reranking model for the RAG system
                temperature=0.3,
                pinecone_index_name="medrax2",  # Name for the Pinecone index
                chunk_size=1500,
                chunk_overlap=300,
                retriever_k=3,
                local_docs_dir="rag_docs",  # Change this to the path of the documents for RAG
                huggingface_datasets=["VictorLJZ/medrax2"],  # List of HuggingFace datasets to load
                dataset_split="train",  # Which split of the datasets to use
            )

            # Prepare any additional model-specific kwargs
            model_kwargs = {}

            agent, tools_dict = initialize_agent(
                prompt_file="medrax/docs/system_prompts.txt",
                tools_to_use=selected_tools,
                model_dir="/scratch/ssd004/scratch/victorli/model-weights",
                temp_dir="temp",  # Change this to the path of the temporary directory
                device="cuda:1",
                model=self.model_name,  # Change this to the model you want to use, e.g. gpt-4.1-2025-04-14, gemini-2.5-pro
                temperature=1.0,
                top_p=0.95,
                model_kwargs=model_kwargs,
                rag_config=rag_config,
                system_prompt=self.prompt_name,
            )
            
            self.agent = agent
            self.tools_dict = tools_dict
            
            print(f"MedRAX agent initialized with tools: {list(self.tools_dict.keys())}")
            
        except Exception as e:
            print(f"Error initializing MedRAX agent: {e}")
            raise

    def generate_response(self, request: LLMRequest) -> LLMResponse:
        """Generate response using MedRAX agent.
        
        Args:
            request (LLMRequest): The request containing text, images, and parameters
            
        Returns:
            LLMResponse: The response from MedRAX agent
        """
        start_time = time.time()
        
        if self.agent is None:
            return LLMResponse(
                content="Error: MedRAX agent not initialized",
                duration=time.time() - start_time
            )
        
        try:
            # Build messages for the agent
            messages = []
            thread_id = str(int(time.time() * 1000))  # Unique thread ID
            
            if request.images:
                valid_images = self._validate_image_paths(request.images)
                print(f"Processing {len(valid_images)} images")
                for i, image_path in enumerate(valid_images):
                    # Add image path message for tools
                    messages.append(HumanMessage(content=f"image_path: {image_path}"))
                    
                    # Add image content for multimodal LLM
                    try:
                        with open(image_path, "rb") as img_file:
                            img_base64 = self._encode_image(image_path)
                        
                        messages.append(HumanMessage(content=[{
                            "type": "image_url",
                            "image_url": {"url": f"data:image/jpeg;base64,{img_base64}"}
                        }]))
                    except Exception as e:
                        print(f"ERROR: Image encoding failed for {image_path}: {e}")
                        raise
            
            # Add text message
            if request.images:
                # If there are images, add text as part of multimodal content
                messages.append(HumanMessage(content=[{
                    "type": "text",
                    "text": request.text
                }]))
            else:
                # If no images, add text as simple string
                messages.append(HumanMessage(content=request.text))
            
            # Run the agent with proper message type handling
            final_response = ""
            chunk_history = []
            
            for chunk in self.agent.workflow.stream(
                {"messages": messages},
                {"configurable": {"thread_id": thread_id}},
                stream_mode="updates"
            ):
                if not isinstance(chunk, dict):
                    continue
                    
                for node_name, node_output in chunk.items():
                    # Log chunk and get serializable version
                    serializable_chunk = self._log_chunk(node_output, node_name)
                    chunk_history.append(serializable_chunk)

                    if "messages" not in node_output:
                        continue
                        
                    for msg in node_output["messages"]:
                        if isinstance(msg, AIMessage) and msg.content:
                            # Handle case where content is a list
                            content = msg.content
                            if isinstance(content, list):
                                content = " ".join(content)
                            # Clean up the content (remove temp paths, etc.)
                            final_response = re.sub(r"temp/[^\s]*", "", content).strip()
            
            # Determine the final response
            if final_response:
                response_content = final_response
            else:
                # Fallback if no LLM response was received
                response_content = "No response generated"
            
            duration = time.time() - start_time
            
            return LLMResponse(
                content=response_content,
                usage={"agent_tools": list(self.tools_dict.keys())},
                duration=duration,
                chunk_history=chunk_history
            )
            
        except Exception as e:
            print(f"ERROR: MedRAX agent failed: {e}")
            return LLMResponse(
                content=f"Error: {str(e)}",
                duration=time.time() - start_time
            )

    def _log_chunk(self, chunk: dict, node_name: str) -> dict:
        """Log and process a chunk from the agent workflow.
        
        Args:
            chunk (dict): The chunk data from the agent workflow
            node_name (str): Name of the node that produced the chunk
            
        Returns:
            dict: Serializable version of the chunk for debugging
        """
        # Log every chunk for debugging
        print(f"Chunk from node '{node_name}': {type(chunk)}")
        
        # Store serializable version of chunk for debugging
        serializable_chunk = {
            "node_name": node_name,
            "node_type": type(chunk).__name__,
        }
        
        # Log messages in this chunk
        if "messages" in chunk and isinstance(chunk, dict):
            chunk_messages = []
            for msg in chunk["messages"]:
                msg_info = {
                    "type": type(msg).__name__,
                    "content": str(msg.content) if hasattr(msg, 'content') else str(msg)
                }
                chunk_messages.append(msg_info)
                print(f"Message in chunk: {msg_info}")
            serializable_chunk["messages"] = chunk_messages
        
        return serializable_chunk<|MERGE_RESOLUTION|>--- conflicted
+++ resolved
@@ -33,32 +33,36 @@
             print("Starting server...")
 
             selected_tools = [
-<<<<<<< HEAD
+                # Image Processing Tools
                 # "ImageVisualizerTool",  # For displaying images in the UI
                 # "DicomProcessorTool",  # For processing DICOM medical image files
                 # "ChestXRaySegmentationTool",  # For segmenting anatomical regions in chest X-rays
-                # "LlavaMedTool",  # For multimodal medical image understanding
                 # "ChestXRayGeneratorTool",  # For generating synthetic chest X-rays
-                # "PythonSandboxTool",  # Add the Python sandbox tool
-                
-                "ChestXRayReportGeneratorTool",  # For generating medical reports from X-rays
-                "MedicalRAGTool",  # For retrieval-augmented generation with medical knowledge
-                # "WebBrowserTool",  # For web browsing and search capabilities
-                # "XRayVQATool",  # For visual question answering on X-rays
+
+                # Classification Tools
                 "TorchXRayVisionClassifierTool",  # For classifying chest X-ray images using TorchXRayVision
                 "ArcPlusClassifierTool",  # For advanced chest X-ray classification using ArcPlus
-                # "XRayPhraseGroundingTool",  # For locating described features in X-rays
-=======
-                "TorchXRayVisionClassifierTool",  # For classifying chest X-ray images using TorchXRayVision
-                "ArcPlusClassifierTool",  # For advanced chest X-ray classification using ArcPlus
+
+                # Report Generation Tools
                 "ChestXRayReportGeneratorTool",  # For generating medical reports from X-rays
+
+                # Grounding Tools
                 "XRayPhraseGroundingTool",  # For locating described features in X-rays
+
+                # VQA Tools
+                # "LlavaMedTool",  # For multimodal medical image understanding
+                # "XRayVQATool",  # For visual question answering on X-rays
                 "MedGemmaVQATool",
-                # "XRayVQATool",  # For visual question answering on X-rays
-                # "MedicalRAGTool",  # For retrieval-augmented generation with medical knowledge
+
+                # RAG Tools
+                "MedicalRAGTool",  # For retrieval-augmented generation with medical knowledge
+
+                # Search Tools
                 # "WebBrowserTool",  # For web browsing and search capabilities
                 # "DuckDuckGoSearchTool",  # For privacy-focused web search using DuckDuckGo
->>>>>>> b7d29c19
+
+                # Development Tools
+                # "PythonSandboxTool",  # Add the Python sandbox tool
             ]
 
             rag_config = RAGConfig(
