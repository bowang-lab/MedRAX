--- conflicted
+++ resolved
@@ -35,38 +35,6 @@
             print("Starting server...")
 
             selected_tools = [
-<<<<<<< HEAD
-                # Image Processing Tools
-                # "ImageVisualizerTool",  # For displaying images in the UI
-                # "DicomProcessorTool",  # For processing DICOM medical image files
-                # "ChestXRaySegmentationTool",  # For segmenting anatomical regions in chest X-rays
-                # "ChestXRayGeneratorTool",  # For generating synthetic chest X-rays
-
-                # Classification Tools
-                "TorchXRayVisionClassifierTool",  # For classifying chest X-ray images using TorchXRayVision
-                "ArcPlusClassifierTool",  # For advanced chest X-ray classification using ArcPlus
-
-                # Report Generation Tools
-                "ChestXRayReportGeneratorTool",  # For generating medical reports from X-rays
-
-                # Grounding Tools
-                "XRayPhraseGroundingTool",  # For locating described features in X-rays
-
-                # VQA Tools
-                # "LlavaMedTool",  # For multimodal medical image understanding
-                # "XRayVQATool",  # For visual question answering on X-rays
-                "MedGemmaVQATool",
-
-                # RAG Tools
-                "MedicalRAGTool",  # For retrieval-augmented generation with medical knowledge
-
-                # Search Tools
-                # "WebBrowserTool",  # For web browsing and search capabilities
-                # "DuckDuckGoSearchTool",  # For privacy-focused web search using DuckDuckGo
-
-                # Development Tools
-                # "PythonSandboxTool",  # Add the Python sandbox tool
-=======
                 # "TorchXRayVisionClassifierTool",  # For classifying chest X-ray images using TorchXRayVision
                 # "ArcPlusClassifierTool",  # For advanced chest X-ray classification using ArcPlus
                 # "ChestXRayReportGeneratorTool",  # For generating medical reports from X-rays
@@ -76,7 +44,6 @@
                 # "MedicalRAGTool",  # For retrieval-augmented generation with medical knowledge
                 # "WebBrowserTool",  # For web browsing and search capabilities
                 # "DuckDuckGoSearchTool",  # For privacy-focused web search using DuckDuckGo
->>>>>>> 261a0199
             ]
 
             rag_config = RAGConfig(
