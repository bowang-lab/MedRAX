"""MedRAX LLM provider implementation."""

import time
import re

from .base import LLMProvider, LLMRequest, LLMResponse
from langchain_core.messages import AIMessage, HumanMessage

from medrax.rag.rag import RAGConfig
from main import initialize_agent


class MedRAXProvider(LLMProvider):
    """MedRAX LLM provider that uses the full MedRAX agent system."""

    def __init__(self, model_name: str, system_prompt: str, **kwargs):
        """Initialize MedRAX provider.
        
        Args:
            model_name (str): Base LLM model name (e.g., "gpt-4.1-2025-04-14")
            system_prompt (str): System prompt to use
            **kwargs: Additional configuration parameters
        """
        self.model_name = model_name
        self.agent = None
        self.tools_dict = None

        super().__init__(model_name, system_prompt, **kwargs)

    def _setup(self) -> None:
        """Set up MedRAX agent system."""
        try:
            print("Starting server...")

            selected_tools = [
                # "ImageVisualizerTool",  # For displaying images in the UI
                # "DicomProcessorTool",  # For processing DICOM medical image files
                # "ChestXRaySegmentationTool",  # For segmenting anatomical regions in chest X-rays
                # "LlavaMedTool",  # For multimodal medical image understanding
                # "ChestXRayGeneratorTool",  # For generating synthetic chest X-rays
                # "PythonSandboxTool",  # Add the Python sandbox tool
                
                "ChestXRayReportGeneratorTool",  # For generating medical reports from X-rays
                # "MedicalRAGTool",  # For retrieval-augmented generation with medical knowledge
                "WebBrowserTool",  # For web browsing and search capabilities
                "XRayVQATool",  # For visual question answering on X-rays
                "TorchXRayVisionClassifierTool",  # For classifying chest X-ray images using TorchXRayVision
                "ArcPlusClassifierTool",  # For advanced chest X-ray classification using ArcPlus
                "XRayPhraseGroundingTool",  # For locating described features in X-rays
            ]

            rag_config = RAGConfig(
                model="command-a-03-2025",  # Chat model for generating responses
                embedding_model="embed-v4.0",  # Embedding model for the RAG system
                rerank_model="rerank-v3.5",  # Reranking model for the RAG system
                temperature=0.3,
                pinecone_index_name="medrax2",  # Name for the Pinecone index
                chunk_size=1500,
                chunk_overlap=300,
                retriever_k=3,
                local_docs_dir="rag_docs",  # Change this to the path of the documents for RAG
                huggingface_datasets=["VictorLJZ/medrax2"],  # List of HuggingFace datasets to load
                dataset_split="train",  # Which split of the datasets to use
            )

            # Prepare any additional model-specific kwargs
            model_kwargs = {}

            agent, tools_dict = initialize_agent(
                prompt_file="medrax/docs/system_prompts.txt",
                tools_to_use=selected_tools,
                model_dir="/model-weights",
                temp_dir="temp",  # Change this to the path of the temporary directory
<<<<<<< HEAD
                device="cuda",
=======
                device="cuda:0",
>>>>>>> 5912dee7
                model=self.model_name,  # Change this to the model you want to use, e.g. gpt-4.1-2025-04-14, gemini-2.5-pro
                temperature=0.3,
                top_p=0.95,
                model_kwargs=model_kwargs,
                rag_config=rag_config,
                system_prompt=self.prompt_name,
            )
            
            self.agent = agent
            self.tools_dict = tools_dict
            
            print(f"MedRAX agent initialized with tools: {list(self.tools_dict.keys())}")
            
        except Exception as e:
            print(f"Error initializing MedRAX agent: {e}")
            raise

    def generate_response(self, request: LLMRequest) -> LLMResponse:
        """Generate response using MedRAX agent.
        
        Args:
            request (LLMRequest): The request containing text, images, and parameters
            
        Returns:
            LLMResponse: The response from MedRAX agent
        """
        start_time = time.time()
        
        if self.agent is None:
            return LLMResponse(
                content="Error: MedRAX agent not initialized",
                duration=time.time() - start_time
            )
        
        try:
            # Build messages for the agent
            messages = []
            thread_id = str(int(time.time() * 1000))  # Unique thread ID
            
            if request.images:
                valid_images = self._validate_image_paths(request.images)
                print(f"Processing {len(valid_images)} images")
                for i, image_path in enumerate(valid_images):
                    # Add image path message for tools
                    messages.append(HumanMessage(content=f"image_path: {image_path}"))
                    
                    # Add image content for multimodal LLM
                    try:
                        with open(image_path, "rb") as img_file:
                            img_base64 = self._encode_image(image_path)
                        
                        messages.append(HumanMessage(content=[{
                            "type": "image_url",
                            "image_url": {"url": f"data:image/jpeg;base64,{img_base64}"}
                        }]))
                    except Exception as e:
                        print(f"ERROR: Image encoding failed for {image_path}: {e}")
                        raise
            
            # Add text message
            if request.images:
                # If there are images, add text as part of multimodal content
                messages.append(HumanMessage(content=[{
                    "type": "text",
                    "text": request.text
                }]))
            else:
                # If no images, add text as simple string
                messages.append(HumanMessage(content=request.text))
            
            # Run the agent with proper message type handling
            final_response = ""
            chunk_history = []
            
            for chunk in self.agent.workflow.stream(
                {"messages": messages},
                {"configurable": {"thread_id": thread_id}},
                stream_mode="updates"
            ):
                if not isinstance(chunk, dict):
                    continue
                    
                for node_name, node_output in chunk.items():
                    # Log chunk and get serializable version
                    serializable_chunk = self._log_chunk(node_output, node_name)
                    chunk_history.append(serializable_chunk)

                    if "messages" not in node_output:
                        continue
                        
                    for msg in node_output["messages"]:
                        if isinstance(msg, AIMessage) and msg.content:
                            # Handle case where content is a list
                            content = msg.content
                            if isinstance(content, list):
                                content = " ".join(content)
                            # Clean up the content (remove temp paths, etc.)
                            final_response = re.sub(r"temp/[^\s]*", "", content).strip()
            
            # Determine the final response
            if final_response:
                response_content = final_response
            else:
                # Fallback if no LLM response was received
                response_content = "No response generated"
            
            duration = time.time() - start_time
            
            return LLMResponse(
                content=response_content,
                usage={"agent_tools": list(self.tools_dict.keys())},
                duration=duration,
                chunk_history=chunk_history
            )
            
        except Exception as e:
            print(f"ERROR: MedRAX agent failed: {e}")
            return LLMResponse(
                content=f"Error: {str(e)}",
                duration=time.time() - start_time
            )

    def _log_chunk(self, chunk: dict, node_name: str) -> dict:
        """Log and process a chunk from the agent workflow.
        
        Args:
            chunk (dict): The chunk data from the agent workflow
            node_name (str): Name of the node that produced the chunk
            
        Returns:
            dict: Serializable version of the chunk for debugging
        """
        # Log every chunk for debugging
        print(f"Chunk from node '{node_name}': {type(chunk)}")
        
        # Store serializable version of chunk for debugging
        serializable_chunk = {
            "node_name": node_name,
            "node_type": type(chunk).__name__,
        }
        
        # Log messages in this chunk
        if "messages" in chunk and isinstance(chunk, dict):
            chunk_messages = []
            for msg in chunk["messages"]:
                msg_info = {
                    "type": type(msg).__name__,
                    "content": str(msg.content) if hasattr(msg, 'content') else str(msg)
                }
                chunk_messages.append(msg_info)
                print(f"Message in chunk: {msg_info}")
            serializable_chunk["messages"] = chunk_messages
        
        return serializable_chunk<|MERGE_RESOLUTION|>--- conflicted
+++ resolved
@@ -41,12 +41,12 @@
                 # "PythonSandboxTool",  # Add the Python sandbox tool
                 
                 "ChestXRayReportGeneratorTool",  # For generating medical reports from X-rays
-                # "MedicalRAGTool",  # For retrieval-augmented generation with medical knowledge
-                "WebBrowserTool",  # For web browsing and search capabilities
-                "XRayVQATool",  # For visual question answering on X-rays
+                "MedicalRAGTool",  # For retrieval-augmented generation with medical knowledge
+                # "WebBrowserTool",  # For web browsing and search capabilities
+                # "XRayVQATool",  # For visual question answering on X-rays
                 "TorchXRayVisionClassifierTool",  # For classifying chest X-ray images using TorchXRayVision
                 "ArcPlusClassifierTool",  # For advanced chest X-ray classification using ArcPlus
-                "XRayPhraseGroundingTool",  # For locating described features in X-rays
+                # "XRayPhraseGroundingTool",  # For locating described features in X-rays
             ]
 
             rag_config = RAGConfig(
@@ -71,11 +71,7 @@
                 tools_to_use=selected_tools,
                 model_dir="/model-weights",
                 temp_dir="temp",  # Change this to the path of the temporary directory
-<<<<<<< HEAD
-                device="cuda",
-=======
-                device="cuda:0",
->>>>>>> 5912dee7
+                device="cuda:1",
                 model=self.model_name,  # Change this to the model you want to use, e.g. gpt-4.1-2025-04-14, gemini-2.5-pro
                 temperature=0.3,
                 top_p=0.95,
