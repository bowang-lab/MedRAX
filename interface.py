import re
import base64
import json
import ast
import gradio as gr
from pathlib import Path
import time
import shutil
from typing import AsyncGenerator, List, Optional, Tuple
from gradio import ChatMessage
from langchain_core.messages import AIMessage, AIMessageChunk, ToolMessage


class ChatInterface:
    """
    A chat interface for interacting with a medical AI agent through Gradio.

    Handles file uploads, message processing, and chat history management.
    Supports both regular image files and DICOM medical imaging files.
    """

    def __init__(self, agent, tools_dict):
        """
        Initialize the chat interface.

        Args:
            agent: The medical AI agent to handle requests
            tools_dict (dict): Dictionary of available tools for image processing
        """
        self.agent = agent
        self.tools_dict = tools_dict
        self.upload_dir = Path("temp")
        self.upload_dir.mkdir(exist_ok=True)
        self.current_thread_id = None
        # Separate storage for original and display paths
        self.original_file_path = None  # For LLM (.dcm or other)
        self.display_file_path = None  # For UI (always viewable format)
        self.pending_tool_calls = {}

    def handle_upload(self, file_path: str) -> str:
        """
        Handle new file upload and set appropriate paths.

        Args:
            file_path (str): Path to the uploaded file

        Returns:
            str: Display path for UI, or None if no file uploaded
        """
        if not file_path:
            return None

        source = Path(file_path)
        timestamp = int(time.time())

        # Save original file with proper suffix
        suffix = source.suffix.lower()
        saved_path = self.upload_dir / f"upload_{timestamp}{suffix}"
        shutil.copy2(file_path, saved_path)  # Use file_path directly instead of source
        self.original_file_path = str(saved_path)

        # Handle DICOM conversion for display only
        if suffix == ".dcm":
            output, _ = self.tools_dict["DicomProcessorTool"]._run(str(saved_path))
            self.display_file_path = output["image_path"]
        else:
            self.display_file_path = str(saved_path)

        return self.display_file_path

    def add_message(
        self, message: str, display_image: str, history: List[dict]
    ) -> Tuple[List[dict], gr.Textbox]:
        """
        Add a new message to the chat history.

        Args:
            message (str): Text message to add
            display_image (str): Path to image being displayed
            history (List[dict]): Current chat history

        Returns:
            Tuple[List[dict], gr.Textbox]: Updated history and textbox component
        """
        image_path = self.original_file_path or display_image
        if image_path is not None:
            history.append({"role": "user", "content": {"path": image_path}})
        if message is not None:
            history.append({"role": "user", "content": message})
        return history, gr.Textbox(value=message, interactive=False)

    async def process_message(
        self, message: str, display_image: Optional[str], chat_history: List[ChatMessage]
    ) -> AsyncGenerator[Tuple[List[ChatMessage], Optional[str], str], None]:
        """
        Process a message and generate responses.

        Args:
            message (str): User message to process
            display_image (Optional[str]): Path to currently displayed image
            chat_history (List[ChatMessage]): Current chat history

        Yields:
            Tuple[List[ChatMessage], Optional[str], str]: Updated chat history, display path, and empty string
        """
        chat_history = chat_history or []

        # Initialize thread if needed
        if not self.current_thread_id:
            self.current_thread_id = str(time.time())

        messages = []
        image_path = self.original_file_path or display_image

        if image_path is not None:
            # Send path for tools
            messages.append({"role": "user", "content": f"image_path: {image_path}"})

            # Load and encode image for multimodal
            with open(image_path, "rb") as img_file:
                img_base64 = base64.b64encode(img_file.read()).decode("utf-8")

            messages.append(
                {
                    "role": "user",
                    "content": [
                        {
                            "type": "image_url",
                            "image_url": {"url": f"data:image/jpeg;base64,{img_base64}"},
                        }
                    ],
                }
            )

        if message is not None:
            messages.append({"role": "user", "content": [{"type": "text", "text": message}]})

        try:
            accumulated_content = ""
            final_message = None

            for chunk in self.agent.workflow.stream(
                {"messages": messages},
                {"configurable": {"thread_id": self.current_thread_id}},
                stream_mode="updates",
            ):
                if not isinstance(chunk, dict):
                    continue

                for node_name, node_output in chunk.items():
                    if "messages" not in node_output:
                        continue

                    for msg in node_output["messages"]:
                        if isinstance(msg, AIMessageChunk) and msg.content:
                            accumulated_content += msg.content
                            if final_message is None:
                                final_message = ChatMessage(
                                    role="assistant", content=accumulated_content
                                )
                                chat_history.append(final_message)
                            else:
                                final_message.content = accumulated_content
                            yield chat_history, self.display_file_path, ""

                        elif isinstance(msg, AIMessage):
                            if msg.content:
                                final_content = re.sub(r"temp/[^\s]*", "", msg.content).strip()
                                if final_message:
                                    final_message.content = final_content
                                else:
                                    chat_history.append(
                                        ChatMessage(role="assistant", content=final_content)
                                    )
                                yield chat_history, self.display_file_path, ""

                            if msg.tool_calls:
                                for tool_call in msg.tool_calls:
                                    self.pending_tool_calls[tool_call["id"]] = {
                                        "name": tool_call["name"],
                                        "args": tool_call["args"],
                                    }

                            final_message = None
                            accumulated_content = ""

                        elif isinstance(msg, ToolMessage):
                            tool_call_id = msg.tool_call_id
                            if tool_call_id in self.pending_tool_calls:
                                pending_call = self.pending_tool_calls.pop(tool_call_id)
                                tool_name = pending_call["name"]
                                tool_args = pending_call["args"]

                                # First, display the tool usage card
                                try:
                                    # Handle case where tool returns tuple (output, metadata)
                                    content = msg.content
                                    content_tuple = ast.literal_eval(content)
                                    content = json.dumps(content_tuple[0])
                                    tool_output_json = json.loads(content)
                                    tool_output_str = json.dumps(tool_output_json, indent=2)
                                except (json.JSONDecodeError, TypeError):
                                    tool_output_str = str(msg.content)
                                
                                tool_args_str = json.dumps(tool_args, indent=2)
                                description = f"**Input:**\n```json\n{tool_args_str}\n```\n\n**Output:**\n```json\n{tool_output_str}\n```"
                                metadata = {
                                    "title": f"⚒️ Tool: {tool_name}",
                                    "description": description,
                                    "status": "done",
                                }
                                chat_history.append(
                                    ChatMessage(
                                        role="assistant",
                                        content=description,
                                        metadata=metadata,
                                    )
                                )

                                # Special handling for image_visualizer
                                if tool_name == "image_visualizer":
                                    try:
<<<<<<< HEAD
                                        # Tool returns (output, metadata) tuple
                                        # msg.content should be the serialized version of this
                                        result = eval(msg.content)  # Safe here as it's from our tool
                                        if isinstance(result, tuple) and len(result) >= 1:
                                            output_dict = result[0]
                                            if isinstance(output_dict, dict) and "image_path" in output_dict:
                                                self.display_file_path = output_dict["image_path"]
                                                chat_history.append(
                                                    ChatMessage(
                                                        role="assistant",
                                                        content={"path": self.display_file_path},
                                                    )
=======
                                        # Handle case where tool returns tuple (output, metadata)
                                        content = msg.content
                                        content_tuple = ast.literal_eval(content)
                                        result = content_tuple[0]
                                        
                                        if isinstance(result, dict) and "image_path" in result:
                                            self.display_file_path = result["image_path"]
                                            chat_history.append(
                                                ChatMessage(
                                                    role="assistant",
                                                    content={"path": self.display_file_path},
>>>>>>> b7d29c19
                                                )
                                    except Exception:
                                        pass
                                
                                # Yield a single update for this tool event
                                yield chat_history, self.display_file_path, ""


        except Exception as e:
            chat_history.append(
                ChatMessage(
                    role="assistant", content=f"❌ Error: {str(e)}", metadata={"title": "Error"}
                )
            )
            yield chat_history, self.display_file_path, ""


def create_demo(agent, tools_dict):
    """
    Create a Gradio demo interface for the medical AI agent.

    Args:
        agent: The medical AI agent to handle requests
        tools_dict (dict): Dictionary of available tools for image processing

    Returns:
        gr.Blocks: Gradio Blocks interface
    """
    interface = ChatInterface(agent, tools_dict)

    with gr.Blocks(theme=gr.themes.Soft()) as demo:
        with gr.Column():
            gr.Markdown(
                """
            # 🏥 MedRAX-2
            Medical Reasoning Agent for Chest X-ray
            """
            )

            with gr.Row():
                with gr.Column(scale=5):
                    chatbot = gr.Chatbot(
                        [],
                        height=1200,
                        container=True,
                        show_label=True,
                        elem_classes="chat-box",
                        type="messages",
                        label="Agent",
                        avatar_images=(
                            None,
                            "assets/medrax_logo.jpg",
                        ),
                    )
                    with gr.Row():
                        with gr.Column(scale=3):
                            txt = gr.Textbox(
                                show_label=False,
                                placeholder="Ask about the X-ray...",
                                container=False,
                            )

                with gr.Column(scale=3):
                    image_display = gr.Image(
                        label="Image", type="filepath", height=600, container=True
                    )
                    with gr.Row():
                        upload_button = gr.UploadButton(
                            "📎 Upload X-Ray",
                            file_types=["image"],
                        )
                        dicom_upload = gr.UploadButton(
                            "📄 Upload DICOM",
                            file_types=["file"],
                        )
                    with gr.Row():
                        clear_btn = gr.Button("Clear Chat")
                        new_thread_btn = gr.Button("New Thread")

        # Event handlers
        def clear_chat():
            interface.original_file_path = None
            interface.display_file_path = None
            return [], None

        def new_thread():
            interface.current_thread_id = str(time.time())
            return [], interface.display_file_path

        def handle_file_upload(file):
            return interface.handle_upload(file.name)

        chat_msg = txt.submit(
            interface.add_message, inputs=[txt, image_display, chatbot], outputs=[chatbot, txt]
        )
        bot_msg = chat_msg.then(
            interface.process_message,
            inputs=[txt, image_display, chatbot],
            outputs=[chatbot, image_display, txt],
        )
        bot_msg.then(lambda: gr.Textbox(interactive=True), None, [txt])

        upload_button.upload(handle_file_upload, inputs=upload_button, outputs=image_display)

        dicom_upload.upload(handle_file_upload, inputs=dicom_upload, outputs=image_display)

        clear_btn.click(clear_chat, outputs=[chatbot, image_display])
        new_thread_btn.click(new_thread, outputs=[chatbot, image_display])

    return demo<|MERGE_RESOLUTION|>--- conflicted
+++ resolved
@@ -220,20 +220,6 @@
                                 # Special handling for image_visualizer
                                 if tool_name == "image_visualizer":
                                     try:
-<<<<<<< HEAD
-                                        # Tool returns (output, metadata) tuple
-                                        # msg.content should be the serialized version of this
-                                        result = eval(msg.content)  # Safe here as it's from our tool
-                                        if isinstance(result, tuple) and len(result) >= 1:
-                                            output_dict = result[0]
-                                            if isinstance(output_dict, dict) and "image_path" in output_dict:
-                                                self.display_file_path = output_dict["image_path"]
-                                                chat_history.append(
-                                                    ChatMessage(
-                                                        role="assistant",
-                                                        content={"path": self.display_file_path},
-                                                    )
-=======
                                         # Handle case where tool returns tuple (output, metadata)
                                         content = msg.content
                                         content_tuple = ast.literal_eval(content)
@@ -245,8 +231,8 @@
                                                 ChatMessage(
                                                     role="assistant",
                                                     content={"path": self.display_file_path},
->>>>>>> b7d29c19
                                                 )
+                                            )
                                     except Exception:
                                         pass
                                 
