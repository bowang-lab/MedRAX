"""
MedRAX Application Main Module

This module serves as the entry point for the MedRAX medical imaging AI assistant.
It provides functionality to initialize an AI agent with various medical imaging tools
and launch a web interface for interacting with the system.

The system uses OpenAI's language models for reasoning and can be configured
with different model weights, tools, and parameters.
"""

import warnings
from typing import Dict, List, Optional, Any
from dotenv import load_dotenv
from transformers import logging

from langgraph.checkpoint.memory import MemorySaver
from medrax.models import ModelFactory

from interface import create_demo
from medrax.agent import *
from medrax.tools import *
from medrax.utils import *

# Suppress unnecessary warnings and logging
warnings.filterwarnings("ignore")
logging.set_verbosity_error()

# Load environment variables from .env file
_ = load_dotenv()


def initialize_agent(
    prompt_file: str,
    tools_to_use: Optional[List[str]] = None,
    model_dir: str = "/model-weights",
    temp_dir: str = "temp",
    device: str = "cpu",
    model: str = "gpt-4.1-2025-04-14",
    temperature: float = 0.7,
    top_p: float = 0.95,
    rag_config: Optional[RAGConfig] = None,
    model_kwargs: Dict[str, Any] = {},
    system_prompt: str = "MEDICAL_ASSISTANT",
):
    """Initialize the MedRAX agent with specified tools and configuration.

    Args:
        prompt_file (str): Path to file containing system prompts
        tools_to_use (List[str], optional): List of tool names to initialize. If None, all tools are initialized.
        model_dir (str, optional): Directory containing model weights. Defaults to "/model-weights".
        temp_dir (str, optional): Directory for temporary files. Defaults to "temp".
        device (str, optional): Device to run models on. Defaults to "cuda".
        model (str, optional): Model to use. Defaults to "gpt-4o".
        temperature (float, optional): Temperature for the model. Defaults to 0.7.
        top_p (float, optional): Top P for the model. Defaults to 0.95.
        rag_config (RAGConfig, optional): Configuration for the RAG tool. Defaults to None.
        model_kwargs (dict, optional): Additional keyword arguments for model.
        system_prompt (str, optional): System prompt to use. Defaults to "MEDICAL_ASSISTANT".
        debug (bool, optional): Whether to enable debug mode. Defaults to False.

    Returns:
        Tuple[Agent, Dict[str, BaseTool]]: Initialized agent and dictionary of tool instances
    """
    # Load system prompts from file
    prompts = load_prompts_from_file(prompt_file)
    prompt = prompts[system_prompt]

    # Define the URL of the MedGemma FastAPI service.
    MEDGEMMA_API_URL = os.getenv("MEDGEMMA_API_URL", "http://127.0.0.1:8002")

    all_tools = {
        "TorchXRayVisionClassifierTool": lambda: TorchXRayVisionClassifierTool(device=device),
        "ArcPlusClassifierTool": lambda: ArcPlusClassifierTool(cache_dir=model_dir, device=device),
        "ChestXRaySegmentationTool": lambda: ChestXRaySegmentationTool(device=device),
        "LlavaMedTool": lambda: LlavaMedTool(cache_dir=model_dir, device=device, load_in_8bit=True),
        "CheXagentXRayVQATool": lambda: CheXagentXRayVQATool(cache_dir=model_dir, device=device),
        "ChestXRayReportGeneratorTool": lambda: ChestXRayReportGeneratorTool(
            cache_dir=model_dir, device=device
        ),
        "XRayPhraseGroundingTool": lambda: XRayPhraseGroundingTool(
            cache_dir=model_dir, temp_dir=temp_dir, load_in_8bit=True, device=device
        ),
        "ChestXRayGeneratorTool": lambda: ChestXRayGeneratorTool(
            model_path=f"{model_dir}/roentgen", temp_dir=temp_dir, device=device
        ),
        "ImageVisualizerTool": lambda: ImageVisualizerTool(),
        "DicomProcessorTool": lambda: DicomProcessorTool(temp_dir=temp_dir),
        "MedicalRAGTool": lambda: RAGTool(config=rag_config),
        "WebBrowserTool": lambda: WebBrowserTool(),
        "MedSAM2Tool": lambda: MedSAM2Tool(
            device=device, cache_dir=model_dir, temp_dir=temp_dir
        ),
        "MedGemmaVQATool": lambda: MedGemmaAPIClientTool(cache_dir=model_dir, device=device, api_url=MEDGEMMA_API_URL)
    }

    try:
        tools_dict["PythonSandboxTool"] = create_python_sandbox()
    except Exception as e:
        print(f"Error creating PythonSandboxTool: {e}")
        print("Skipping PythonSandboxTool")

    # Initialize only selected tools or all if none specified
    tools_dict: Dict[str, BaseTool] = {}
    tools_to_use = tools_to_use or all_tools.keys()
    for tool_name in tools_to_use:
        if tool_name in all_tools:
            tools_dict[tool_name] = all_tools[tool_name]()

    # Set up checkpointing for conversation state
    checkpointer = MemorySaver()

    # Create the language model using the factory
    try:
        llm = ModelFactory.create_model(
            model_name=model, temperature=temperature, top_p=top_p, **model_kwargs
        )
    except ValueError as e:
        print(f"Error creating language model: {e}")
        print(f"Available model providers: {list(ModelFactory._model_providers.keys())}")
        raise

    agent = Agent(
        llm,
        tools=list(tools_dict.values()),
        log_tools=True,
        log_dir="logs",
        system_prompt=prompt,
        checkpointer=checkpointer,
    )
    print("Agent initialized")

    return agent, tools_dict


if __name__ == "__main__":
    """
    This is the main entry point for the MedRAX application.
    It initializes the agent with the selected tools and creates the demo.
    """
    print("Starting server...")

    # Example: initialize with only specific tools
    # Here three tools are commented out, you can uncomment them to use them
    selected_tools = [
        "ImageVisualizerTool",  # For displaying images in the UI
        # "DicomProcessorTool",  # For processing DICOM medical image files
        "TorchXRayVisionClassifierTool",  # For classifying chest X-ray images using TorchXRayVision
        "ArcPlusClassifierTool",  # For advanced chest X-ray classification using ArcPlus
        "ChestXRaySegmentationTool",  # For segmenting anatomical regions in chest X-rays
        "ChestXRayReportGeneratorTool",  # For generating medical reports from X-rays
        "XRayVQATool",  # For visual question answering on X-rays
        # "LlavaMedTool",  # For multimodal medical image understanding
        "XRayPhraseGroundingTool",  # For locating described features in X-rays
        # "ChestXRayGeneratorTool",  # For generating synthetic chest X-rays
        # "MedSAM2Tool",  # For advanced medical image segmentation using MedSAM2
<<<<<<< HEAD
        # "WebBrowserTool",  # For web browsing and search capabilities
        # "MedicalRAGTool",  # For retrieval-augmented generation with medical knowledge
        # "PythonSandboxTool",  # Add the Python sandbox tool
        "MedGemmaVQATool" # Google MedGemma VQA tool
=======
        "WebBrowserTool",  # For web browsing and search capabilities
        "MedicalRAGTool",  # For retrieval-augmented generation with medical knowledge
        # "PythonSandboxTool",  # Add the Python sandbox tool
        "DuckDuckGoSearchTool",  # For privacy-focused web search using DuckDuckGo
>>>>>>> 9f7c513d
    ]

    # Setup the MedGemma environment if the MedGemmaVQATool is selected
    if "MedGemmaVQATool" in selected_tools:
        setup_medgemma_env()

    # Configure the Retrieval Augmented Generation (RAG) system
    # This allows the agent to access and use medical knowledge documents
    rag_config = RAGConfig(
        model="command-a-03-2025",  # Chat model for generating responses
        embedding_model="embed-v4.0",  # Embedding model for the RAG system
        rerank_model="rerank-v3.5",  # Reranking model for the RAG system
        temperature=0.3,
        pinecone_index_name="medrax2",  # Name for the Pinecone index
        chunk_size=1500,
        chunk_overlap=300,
        retriever_k=3,
        local_docs_dir="rag_docs",  # Change this to the path of the documents for RAG
        huggingface_datasets=["VictorLJZ/medrax2"],  # List of HuggingFace datasets to load
        dataset_split="train",  # Which split of the datasets to use
    )

    # Prepare any additional model-specific kwargs
    model_kwargs = {}

    agent, tools_dict = initialize_agent(
        prompt_file="medrax/docs/system_prompts.txt",
        tools_to_use=selected_tools,
        model_dir="/model-weights",
        temp_dir="temp",  # Change this to the path of the temporary directory
<<<<<<< HEAD
        device="cuda",
=======
        device="cuda:0",
>>>>>>> 9f7c513d
        model="gpt-4.1-2025-04-14",  # Change this to the model you want to use, e.g. gpt-4.1-2025-04-14, gemini-2.5-pro
        temperature=0.7,
        top_p=0.95,
        model_kwargs=model_kwargs,
        rag_config=rag_config,
        system_prompt="MEDICAL_ASSISTANT",
    )

    # Create and launch the web interface
    demo = create_demo(agent, tools_dict)
    demo.launch(server_name="0.0.0.0", server_port=8585, share=True)<|MERGE_RESOLUTION|>--- conflicted
+++ resolved
@@ -154,17 +154,11 @@
         "XRayPhraseGroundingTool",  # For locating described features in X-rays
         # "ChestXRayGeneratorTool",  # For generating synthetic chest X-rays
         # "MedSAM2Tool",  # For advanced medical image segmentation using MedSAM2
-<<<<<<< HEAD
         # "WebBrowserTool",  # For web browsing and search capabilities
         # "MedicalRAGTool",  # For retrieval-augmented generation with medical knowledge
         # "PythonSandboxTool",  # Add the Python sandbox tool
         "MedGemmaVQATool" # Google MedGemma VQA tool
-=======
-        "WebBrowserTool",  # For web browsing and search capabilities
-        "MedicalRAGTool",  # For retrieval-augmented generation with medical knowledge
-        # "PythonSandboxTool",  # Add the Python sandbox tool
         "DuckDuckGoSearchTool",  # For privacy-focused web search using DuckDuckGo
->>>>>>> 9f7c513d
     ]
 
     # Setup the MedGemma environment if the MedGemmaVQATool is selected
@@ -195,11 +189,7 @@
         tools_to_use=selected_tools,
         model_dir="/model-weights",
         temp_dir="temp",  # Change this to the path of the temporary directory
-<<<<<<< HEAD
-        device="cuda",
-=======
         device="cuda:0",
->>>>>>> 9f7c513d
         model="gpt-4.1-2025-04-14",  # Change this to the model you want to use, e.g. gpt-4.1-2025-04-14, gemini-2.5-pro
         temperature=0.7,
         top_p=0.95,
