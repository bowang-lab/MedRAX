--- conflicted
+++ resolved
@@ -75,11 +75,8 @@
     device: str = "cuda",
     model: str = "gpt-4.1",
     temperature: float = 1.0,
-<<<<<<< HEAD
-=======
     top_p: float = 0.95,
     max_tokens: int = 5000,
->>>>>>> 261a0199
     rag_config: Optional[RAGConfig] = None,
     model_kwargs: Dict[str, Any] = {},
     system_prompt: str = "MEDICAL_ASSISTANT",
@@ -155,13 +152,9 @@
 
     # Create the language model using the factory
     try:
-<<<<<<< HEAD
-        llm = ModelFactory.create_model(model_name=model, temperature=temperature, **model_kwargs)
-=======
         llm = ModelFactory.create_model(
             model_name=model, temperature=temperature, top_p=top_p, max_tokens=max_tokens, **model_kwargs
         )
->>>>>>> 261a0199
     except ValueError as e:
         print(f"Error creating language model: {e}")
         print(f"Available model providers: {list(ModelFactory._model_providers.keys())}")
