"""Tools for the Medical Agent."""

from .classification import *
from .report_generation import *
from .segmentation import *
from .xray_vqa import *
from .llava_med import *
from .grounding import *
from .generation import *
from .dicom import *
from .utils import *
<<<<<<< HEAD
from .rag import *
from .web_browser import *
=======
from .web_browser import *
from .python_tool import *
>>>>>>> 7005ac3a
<|MERGE_RESOLUTION|>--- conflicted
+++ resolved
@@ -9,10 +9,6 @@
 from .generation import *
 from .dicom import *
 from .utils import *
-<<<<<<< HEAD
 from .rag import *
 from .web_browser import *
-=======
-from .web_browser import *
 from .python_tool import *
->>>>>>> 7005ac3a
