import asyncio
import os
from pathlib import Path
import traceback
from typing import Any, Dict, List, Optional, Tuple
import uuid
<<<<<<< HEAD

import numpy as np
=======
>>>>>>> 5edbf65a
from PIL import Image

from fastapi import FastAPI, File, Form, HTTPException, UploadFile
from pydantic import BaseModel, Field
import torch
import transformers
from transformers import BitsAndBytesConfig, pipeline
import uvicorn

# Configuration
UPLOAD_DIR = "./medgemma_images"

# Create directories if they don't exist
os.makedirs(UPLOAD_DIR, exist_ok=True)


# Pydantic Models for API
class VQAInput(BaseModel):
    """Input schema for the MedGemma VQA API endpoint.
    
    Defines the structure for requests to the /analyze-images/ endpoint.
    Used for validating incoming API requests and generating OpenAPI documentation.
    """
    prompt: str = Field(..., description="Question or instruction about the medical images")
    system_prompt: Optional[str] = Field(
        "You are an expert radiologist who is able to analyze radiological images at any resolution.",
        description="System prompt to set the context for the model",
    )
    max_new_tokens: int = Field(
        300, description="Maximum number of tokens to generate in the response"
    )

class VQAResponse(BaseModel):
    """Response schema for successful MedGemma VQA API requests.
    
    Defines the structure of successful responses from the /analyze-images/ endpoint.
    Used for response validation and OpenAPI documentation.
    """
    response: str = Field(..., description="Generated medical analysis response from MedGemma model")
    metadata: Dict[str, Any] = Field(..., description="Additional metadata about the analysis request and results")

class ErrorResponse(BaseModel):
    """Error response schema for failed MedGemma VQA API requests.
    
    Defines the structure of error responses from the /analyze-images/ endpoint.
    Used for error response validation and OpenAPI documentation.
    """
    error: str = Field(..., description="Human-readable error message describing what went wrong")
    metadata: Dict[str, Any] = Field(..., description="Additional metadata about the error and request context")

# MedGemma Model Handling
class MedGemmaModel:
    """Medical visual question answering model using Google's MedGemma 4B model.

    MedGemma is a specialized multimodal AI model trained on medical images and text.
    It provides expert-level analysis for chest X-rays, dermatology images,
    ophthalmology images, and histopathology slides.

    Key capabilities:
    - Medical image classification and analysis across multiple modalities
    - Visual question answering for radiology, dermatology, pathology, ophthalmology
    - Clinical reasoning and medical knowledge integration
    - Multi-modal medical understanding (text + images)
    - Support for up to 128K context length

    Performance:
    - Full precision (bfloat16): ~8GB VRAM, recommended for medical applications
    - 4-bit quantization (default): Available but may affect quality on some systems

    This class implements a singleton pattern to ensure only one model instance
    is loaded in memory, optimizing resource usage for the FastAPI service.
    """
    
    _instance = None

    def __new__(cls, *args, **kwargs):
        """Create or return the singleton instance of MedGemmaModel.
        
        Ensures only one model instance exists in memory, preventing
        multiple model loads and conserving GPU memory.
        
        Returns:
            MedGemmaModel: The singleton instance
        """
        if not cls._instance:
            cls._instance = super(MedGemmaModel, cls).__new__(cls)
        return cls._instance

    def __init__(
        self,
        model_name: str = "google/medgemma-4b-it",
        device: Optional[str] = "cuda",
        dtype: torch.dtype = torch.bfloat16,
        cache_dir: Optional[str] = None,
        load_in_8bit: bool = True,
        **kwargs: Any,
    ) -> None:
        """Initialize the MedGemmaModel.

        Args:
            model_name: Name of the MedGemma model to use (default: "google/medgemma-4b-it")
            device: Device to run model on - "cuda" or "cpu" (default: "cuda")
            dtype: Data type for model weights - bfloat16 recommended for efficiency (default: torch.bfloat16)
            cache_dir: Directory to cache downloaded models (default: None)
            load_in_8bit: Whether to load model in 4-bit quantization for memory efficiency (default: True)
            **kwargs: Additional arguments passed to the model pipeline

        Raises:
            RuntimeError: If model initialization fails (e.g., insufficient GPU memory)
        """
        # Re-initialization guard
        if hasattr(self, 'pipe') and self.pipe is not None:
            return

        self.device = device if device and torch.cuda.is_available() else "cpu"
        self.dtype = dtype
        self.cache_dir = cache_dir

        # Setup model configuration
        model_kwargs = {
            "torch_dtype": self.dtype,
        }

        if cache_dir:
            model_kwargs["cache_dir"] = cache_dir

        # Handle device mapping and quantization
        pipeline_kwargs = {
            "model": model_name,
            "model_kwargs": model_kwargs,
            "trust_remote_code": True,
            "use_cache": True,
        }

        if load_in_8bit:
            model_kwargs["quantization_config"] = BitsAndBytesConfig(load_in_8bit=True)
        model_kwargs["device_map"] = {"": self.device}

        try:
            self.pipe = pipeline("image-text-to-text", **pipeline_kwargs)
        except Exception as e:
            raise RuntimeError(f"Failed to initialize MedGemma pipeline: {str(e)}")

    def _prepare_messages(
        self, image_paths: List[str], prompt: str, system_prompt: str
    ) -> Tuple[List[Dict[str, Any]], List[Image.Image]]:
        """Prepare chat messages in the format expected by MedGemma.

        Converts image paths to PIL Image objects and formats them into the
        chat message structure that MedGemma expects for multimodal input.

        Args:
            image_paths: List of file paths to medical images
            prompt: User's question or instruction about the images
            system_prompt: System context message to set the model's role

        Returns:
            Tuple containing:
                - List of formatted chat messages for MedGemma
                - List of loaded PIL Image objects

        Raises:
            FileNotFoundError: If any image file cannot be found
        """
        images = []
        for path in image_paths:
            if not Path(path).is_file():
                raise FileNotFoundError(f"Image file not found: {path}")

            image = Image.open(path)
            
            # Properly handle 16-bit grayscale images (common in medical imaging)
            if image.mode == "I;16":
                # Convert 16-bit to 8-bit by normalizing to 0-255 range
                img_array = np.array(image)
                img_normalized = ((img_array - img_array.min()) / (img_array.max() - img_array.min()) * 255).astype(np.uint8)
                image = Image.fromarray(img_normalized, mode='L')
            
            if image.mode != "RGB":
                image = image.convert("RGB")
            images.append(image)

        # Create messages in chat format
        messages = [
            {"role": "system", "content": [{"type": "text", "text": system_prompt}]},
            {
                "role": "user",
                "content": [{"type": "text", "text": prompt}]
                + [{"type": "image", "image": img} for img in images],
            },
        ]

        return messages, images

    def _generate_response(self, messages: List[Dict[str, Any]], max_new_tokens: int) -> str:
        """Generate response using MedGemma pipeline.

        Processes the formatted messages through the MedGemma model to generate
        a medical analysis response.

        Args:
            messages: Formatted chat messages with images and text
            max_new_tokens: Maximum number of tokens to generate in response

        Returns:
            Generated response text from MedGemma model
        """
        # Generate using pipeline
        output = self.pipe(
            text=messages,
            max_new_tokens=max_new_tokens,
            do_sample=False,
        )

        # Extract generated text from pipeline output
        if (
            isinstance(output, list)
            and output
            and isinstance(output[0].get("generated_text"), list)
        ):
            generated_text = output[0]["generated_text"]
            if generated_text:
                return generated_text[-1].get("content", "").strip()

        return "No response generated"

    def _create_error_response(
        self,
        image_paths: List[str],
        prompt: str,
        error_message: str,
        error_type: str,
        error_details: str,
    ) -> Dict[str, Any]:
        """Create standardized error response metadata.

        Generates consistent error metadata structure for logging and debugging
        purposes across different error scenarios.

        Args:
            image_paths: List of image paths that were being processed
            prompt: User prompt that was being processed
            error_message: Human-readable error message
            error_type: Categorization of the error (e.g., "memory_error", "file_not_found")
            error_details: Detailed technical error information

        Returns:
            Dictionary containing standardized error metadata
        """
        return {
            "image_paths": image_paths,
            "prompt": prompt,
            "analysis_status": "failed",
            "error_type": error_type,
            "error_details": error_details,
        }

    async def aget_response(self, image_paths: List[str], prompt: str, system_prompt: str, max_new_tokens: int) -> str:
        """Async method to get response from MedGemma model.

        Main entry point for generating medical analysis responses. Handles
        the complete pipeline from image loading to response generation
        in an asynchronous manner.

        Args:
            image_paths: List of file paths to medical images
            prompt: User's question or instruction about the images
            system_prompt: System context message to set the model's role
            max_new_tokens: Maximum number of tokens to generate in response

        Returns:
            Generated medical analysis response as a string

        Raises:
            FileNotFoundError: If any image file cannot be found
            RuntimeError: If model inference fails
        """
        loop = asyncio.get_event_loop()
        messages, _ = await loop.run_in_executor(None, self._prepare_messages, image_paths, prompt, system_prompt)

        def _generate():
            return self._generate_response(messages, max_new_tokens)

        return await loop.run_in_executor(None, _generate)

# FastAPI Application
app = FastAPI(
    title="MedGemma VQA API",
    description="API for medical visual question answering using Google's MedGemma model."
)

medgemma_model: Optional[MedGemmaModel] = None
inference_semaphore: Optional[asyncio.Semaphore] = None

@app.get("/health")
async def health():
    """Health check endpoint."""
    return {"status": "ok"}

@app.on_event("startup")
async def startup_event():
    """Load the MedGemma model at application startup.
    
    This function is called when the FastAPI application starts up.
    It initializes the MedGemma model as a global singleton instance,
    ensuring the model is loaded and ready to handle requests.
    
    The model is loaded with default settings optimized for medical
    image analysis, including 4-bit quantization for memory efficiency.
    
    Raises:
        SystemExit: If model loading fails, the application will exit
                   to prevent serving requests with an unavailable model.
    """
    global medgemma_model
    try:
        # Allow overriding Hugging Face cache directory and device via env vars
        cache_dir_env = os.getenv("MEDGEMMA_CACHE_DIR")
        device_env = os.getenv("MEDGEMMA_DEVICE")
        max_concurrency_env = os.getenv("MEDGEMMA_MAX_CONCURRENCY", "1")

        # Ensure the cache directory is writable; if not, fall back to a user cache
        if cache_dir_env:
            try:
                os.makedirs(cache_dir_env, exist_ok=True)
                if not os.access(cache_dir_env, os.W_OK):
                    raise PermissionError("Cache dir not writable")
            except Exception:
                fallback = os.path.join(Path.home(), ".cache", "medrax", "medgemma")
                os.makedirs(fallback, exist_ok=True)
                print(f"Warning: MEDGEMMA_CACHE_DIR '{cache_dir_env}' not writable. Falling back to '{fallback}'.")
                cache_dir_env = fallback

        medgemma_model = MedGemmaModel(cache_dir=cache_dir_env, device=device_env)
        # Initialize concurrency gate
        try:
            max_concurrency = int(max_concurrency_env)
        except ValueError:
            max_concurrency = 1
        max_concurrency = max(1, max_concurrency)
        global inference_semaphore
        inference_semaphore = asyncio.Semaphore(max_concurrency)
        print("MedGemma model loaded successfully.")
    except RuntimeError as e:
        print(f"Error loading MedGemma model: {e}")
        exit(1)

@app.post("/analyze-images/",
            response_model=VQAResponse,
            responses={
                500: {"model": ErrorResponse, "description": "Internal server error or model inference failure"},
                404: {"model": ErrorResponse, "description": "Image file not found"},
                400: {"description": "Invalid request format or unsupported image type"},
                503: {"description": "Model not available or not loaded"}
            },
            summary="Analyze one or more medical images",
            description="Upload medical images and receive AI-powered analysis using Google's MedGemma model.")
async def analyze_images(
    images: List[UploadFile] = File(..., description="List of medical image files to analyze (JPG or PNG)."),
    prompt: str = Form(..., description="Question or instruction about the medical images."),
    system_prompt: Optional[str] = Form("You are an expert radiologist who is able to analyze radiological images at any resolution.", description="System prompt to set the context for the model."),
    max_new_tokens: int = Form(100, description="Maximum number of tokens to generate in the response.")
):
    """Analyze medical images using MedGemma AI model.
    
    This endpoint accepts one or more medical images along with a prompt
    and returns AI-generated medical analysis.
    
    The endpoint handles the complete pipeline:
    1. Validates uploaded image files
    2. Saves images temporarily to disk
    3. Processes images through MedGemma model
    4. Returns structured analysis with metadata
    5. Cleans up temporary files
    
    Args:
        images: List of uploaded image files (JPG/PNG format)
        prompt: Medical question or instruction about the images
        system_prompt: Context setting for the AI model (default: radiologist role)
        max_new_tokens: Maximum response length (default: 100)
    
    Returns:
        VQAResponse: Contains the AI-generated analysis and request metadata
        
    Raises:
        HTTPException 400: Invalid image format or request structure
        HTTPException 404: Image file not found during processing
        HTTPException 500: Model inference error or memory issues
        HTTPException 503: Model not available for processing
    """
    # Check if model is available
    if medgemma_model is None or medgemma_model.pipe is None:
        raise HTTPException(status_code=503, detail="Model is not available. Please try again later.")

    # Process uploaded images
    image_paths = []
    for image in images:
        # Validate image format
        if image.content_type not in ["image/jpeg", "image/png"]:
            raise HTTPException(status_code=400, detail=f"Unsupported image format: {image.content_type}. Only JPG and PNG are supported.")
        
        # Generate unique filename to avoid conflicts
        unique_filename = f"{uuid.uuid4()}_{image.filename}"
        file_path = os.path.join(UPLOAD_DIR, unique_filename)
        
        try:
            # Save uploaded image to disk
            with open(file_path, "wb") as buffer:
                buffer.write(await image.read())
            image_paths.append(file_path)
        except Exception as e:
            raise HTTPException(status_code=500, detail=f"Failed to save uploaded image: {str(e)}")

    try:
        # Generate AI analysis with concurrency gating to avoid GPU contention timeouts
        global inference_semaphore
        if inference_semaphore is None:
            inference_semaphore = asyncio.Semaphore(1)
        async with inference_semaphore:
            response_text = await medgemma_model.aget_response(image_paths, prompt, system_prompt, max_new_tokens)
        
        # Prepare success response
        metadata = {
            "image_paths": image_paths,
            "prompt": prompt,
            "system_prompt": system_prompt,
            "max_new_tokens": max_new_tokens,
            "num_images": len(image_paths),
            "analysis_status": "completed",
        }
        return VQAResponse(response=response_text, metadata=metadata)
        
    except FileNotFoundError as e:
        raise HTTPException(status_code=404, detail=f"Image file not found: {str(e)}")
    except torch.cuda.OutOfMemoryError as e:
        error_message = "GPU memory exhausted. Try reducing image resolution or max_new_tokens."
        metadata = medgemma_model._create_error_response(
            image_paths, prompt, error_message, "memory_error", str(e)
        )
        raise HTTPException(status_code=500, detail=error_message)
    except Exception as e:
        traceback.print_exc()
        metadata = medgemma_model._create_error_response(
            image_paths, prompt, f"Analysis failed: {str(e)}", "general_error", str(e)
        )
        raise HTTPException(status_code=500, detail=f"Analysis failed: {str(e)}")
    finally:
        # Clean up temporary image files
        for path in image_paths:
            try:
                os.remove(path)
            except OSError:
                pass

if __name__ == "__main__":
    """Launch the MedGemma VQA API server.
    
    Reads MEDGEMMA_HOST and MEDGEMMA_PORT if provided; otherwise defaults
    to 0.0.0.0:8002.
    """
    host = os.getenv("MEDGEMMA_HOST", "0.0.0.0")
    try:
        port = int(os.getenv("MEDGEMMA_PORT", "8002"))
    except ValueError:
        port = 8002
    uvicorn.run(app, host=host, port=port)<|MERGE_RESOLUTION|>--- conflicted
+++ resolved
@@ -4,11 +4,8 @@
 import traceback
 from typing import Any, Dict, List, Optional, Tuple
 import uuid
-<<<<<<< HEAD
 
 import numpy as np
-=======
->>>>>>> 5edbf65a
 from PIL import Image
 
 from fastapi import FastAPI, File, Form, HTTPException, UploadFile
