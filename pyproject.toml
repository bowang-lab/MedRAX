--- conflicted
+++ resolved
@@ -18,13 +18,9 @@
     "langchain-core>=0.1.0",
     "langchain-community>=0.0.20",
     "langchain-openai>=0.0.2",
-<<<<<<< HEAD
     "langchain-cohere>=0.3.0,<0.4.0",
-=======
     "langchain-anthropic>=0.0.2",
-    "langchain-cohere>=0.0.2",
     "langchain-xai>=0.0.1",
->>>>>>> 33908627
     "langchain-chroma>=0.0.10",
     "langgraph>=0.0.10",
     "hydra-core>=1.1.0",
